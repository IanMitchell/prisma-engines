use crate::{data_model, PrismaResult};
<<<<<<< HEAD
use core::{ReadQueryExecutor, SchemaBuilder};
=======
use core::{ReadQueryExecutor, WriteQueryExecutor, Executor};
>>>>>>> 4b84ef45
use prisma_common::config::{self, ConnectionLimit, PrismaConfig, PrismaDatabase};
use prisma_models::SchemaRef;
use std::sync::Arc;

#[cfg(feature = "sql")]
use sql_connector::{database::SqlDatabase, database::Sqlite};

#[derive(DebugStub)]
pub struct PrismaContext {
    pub config: PrismaConfig,
    pub schema: SchemaRef,

    #[debug_stub = "#Executor#"]
    pub executor: Executor,
}

impl PrismaContext {
    pub fn new() -> PrismaResult<Self> {
        let config = config::load().unwrap();

        // FIXME: This is a weird ugly hack - make pretty
        //        Not sure why we need to clone the Arc before assigning it. When we
        //        try to Arc::clone(..) in the struct creation below it fails
        //        with incompatble type errors!
        let (data_resolver, write_executor) = match config.databases.get("default") {
            Some(PrismaDatabase::File(ref config)) if config.connector == "sqlite-native" => {
                let db_name = config.db_name();
                let db_folder = config
                    .database_file
                    .trim_end_matches(&format!("{}.db", db_name))
                    .trim_end_matches("/");

                let sqlite = Sqlite::new(db_folder.to_owned(), config.limit(), false).unwrap();
                let arc = Arc::new(SqlDatabase::new(sqlite));
                (Arc::clone(&arc), arc)
            }
            _ => panic!("Database connector is not supported, use sqlite with a file for now!"),
        };

        let db_name = config
            .databases
            .get("default")
            .unwrap()
            .db_name()
            .expect("database was not set");

<<<<<<< HEAD
        // WIP TODO get naming straight!
        let data_model = data_model::load(db_name)?;

        let schema = SchemaBuilder::build(data_model.clone());

        Ok(Self {
            config: config,
            schema: data_model,
            read_query_executor,
=======
        let read_exec: ReadQueryExecutor = ReadQueryExecutor { data_resolver };
        let write_exec: WriteQueryExecutor = WriteQueryExecutor {
            db_name: db_name.clone(),
            write_executor
        };

        let executor = Executor {
            read_exec, write_exec
        };

        let schema = data_model::load(db_name)?;
        Ok(Self {
            config: config,
            schema: schema,
            executor,
>>>>>>> 4b84ef45
        })
    }
}<|MERGE_RESOLUTION|>--- conflicted
+++ resolved
@@ -1,9 +1,5 @@
 use crate::{data_model, PrismaResult};
-<<<<<<< HEAD
-use core::{ReadQueryExecutor, SchemaBuilder};
-=======
-use core::{ReadQueryExecutor, WriteQueryExecutor, Executor};
->>>>>>> 4b84ef45
+use core::{ReadQueryExecutor, WriteQueryExecutor, Executor, SchemaBuilder};
 use prisma_common::config::{self, ConnectionLimit, PrismaConfig, PrismaDatabase};
 use prisma_models::SchemaRef;
 use std::sync::Arc;
@@ -50,17 +46,6 @@
             .db_name()
             .expect("database was not set");
 
-<<<<<<< HEAD
-        // WIP TODO get naming straight!
-        let data_model = data_model::load(db_name)?;
-
-        let schema = SchemaBuilder::build(data_model.clone());
-
-        Ok(Self {
-            config: config,
-            schema: data_model,
-            read_query_executor,
-=======
         let read_exec: ReadQueryExecutor = ReadQueryExecutor { data_resolver };
         let write_exec: WriteQueryExecutor = WriteQueryExecutor {
             db_name: db_name.clone(),
@@ -71,12 +56,15 @@
             read_exec, write_exec
         };
 
-        let schema = data_model::load(db_name)?;
+         // WIP TODO get naming straight!
+        let data_model = data_model::load(db_name)?;
+
+        let schema = SchemaBuilder::build(data_model.clone());
+
         Ok(Self {
             config: config,
-            schema: schema,
+            schema: data_model,
             executor,
->>>>>>> 4b84ef45
         })
     }
 }