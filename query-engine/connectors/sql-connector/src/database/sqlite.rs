--- conflicted
+++ resolved
@@ -33,13 +33,8 @@
 }
 
 impl FromSource for Sqlite {
-<<<<<<< HEAD
-    fn from_source(source: &Box<dyn Source>) -> crate::Result<Self> {
+    fn from_source(source: &dyn Source) -> crate::Result<Self> {
         let params = SqliteParams::try_from(source.url().value.as_str())?;
-=======
-    fn from_source(source: &dyn Source) -> crate::Result<Self> {
-        let params = SqliteParams::try_from(source.url().as_str())?;
->>>>>>> f6fad69c
 
         let file_path = params.file_path.clone();
         let pool = r2d2::Pool::try_from(params).unwrap();
