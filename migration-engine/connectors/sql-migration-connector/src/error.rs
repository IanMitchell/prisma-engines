--- conflicted
+++ resolved
@@ -1,9 +1,5 @@
 use migration_connector::{ConnectorError, ErrorKind};
-<<<<<<< HEAD
-use quaint::error::{Error as QuaintError, DatabaseConstraint};
-=======
 use quaint::error::{Error as QuaintError, ErrorKind as QuaintKind};
->>>>>>> 36b88f31
 use thiserror::Error;
 use user_facing_errors::{quaint::render_quaint_error, query_engine::DatabaseConstraint};
 
@@ -154,21 +150,6 @@
                 user: user.clone(),
                 cause: kind,
             },
-<<<<<<< HEAD
-            quaint::error::Error::ConnectTimeout => Self::ConnectTimeout(error),
-            quaint::error::Error::ConnectionError { .. } => Self::ConnectionError { cause: error },
-            quaint::error::Error::Timeout => Self::Timeout,
-            quaint::error::Error::TlsError { .. } => Self::TlsError { cause: error },
-            quaint::error::Error::UniqueConstraintViolation { constraint } => match constraint {
-                DatabaseConstraint::Fields(fields) => Self::UniqueConstraintViolation {
-                    field_name: fields.join(","),
-                    cause: error,
-                },
-                DatabaseConstraint::Index(index) => Self::UniqueConstraintViolation {
-                    field_name: index.into(),
-                    cause: error,
-                }
-=======
             e @ QuaintKind::ConnectTimeout(..) => Self::ConnectTimeout(e),
             QuaintKind::ConnectionError { .. } => Self::ConnectionError { cause: kind },
             QuaintKind::Timeout(..) => Self::Timeout,
@@ -176,7 +157,6 @@
             QuaintKind::UniqueConstraintViolation { ref constraint } => Self::UniqueConstraintViolation {
                 constraint: constraint.into(),
                 cause: kind,
->>>>>>> 36b88f31
             },
             _ => SqlError::QueryError(kind.into()),
         }
